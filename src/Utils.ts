import { XSD } from "@treecg/types";
import { Store, DataFactory as DF } from "n3";

export function sanitizeQuads(store: Store): void {
    for (const q of store.getQuads(null, null, null, null)) {
        // There is an issue with triples like <a> <b> +30.
        // Virtuoso doesn't accept the implicit integer type including the + sign.
        if (q.object.termType === "Literal" && q.object.datatype.value === XSD.integer) {
            if (/\+\d+/.test(q.object.value) && q.object.value.startsWith("+")) {
                store.removeQuad(q);
                store.addQuad(q.subject, q.predicate, DF.literal(q.object.value.substring(1), DF.namedNode(XSD.integer)), q.graph);
            }
        }
    }
}

export async function doSPARQLRequest(query: string, url: string): Promise<void> {
    const res = await fetch(url, {
        method: "POST",
        headers: {
            'Content-Type': 'application/x-www-form-urlencoded; charset=UTF-8',
        },
<<<<<<< HEAD
        body: `update=${encodeURIComponent(query)}`
=======
        body: `query=${fixedEncodeURIComponent(query)}`
>>>>>>> b6a89cc9
    });

    if (!res.ok) {
        throw new Error(`HTTP request failed with code ${res.status} and message: \n${await res.text()}`);
    }
}

function fixedEncodeURIComponent(str: string) {
    return encodeURIComponent(str).replace(/[!'()*]/g, function(c) {
        return '%' + c.charCodeAt(0).toString(16);
    });
}<|MERGE_RESOLUTION|>--- conflicted
+++ resolved
@@ -20,11 +20,7 @@
         headers: {
             'Content-Type': 'application/x-www-form-urlencoded; charset=UTF-8',
         },
-<<<<<<< HEAD
-        body: `update=${encodeURIComponent(query)}`
-=======
-        body: `query=${fixedEncodeURIComponent(query)}`
->>>>>>> b6a89cc9
+        body: `update=${fixedEncodeURIComponent(query)}`
     });
 
     if (!res.ok) {
